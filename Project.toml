name = "ObjConsNLPModels"
uuid = "a7a71e66-9295-4c47-9853-dcf21ad69f4a"
authors = ["Tamás K. Papp <tkpapp@gmail.com>"]
version = "0.1.0"

[deps]
ArgCheck = "dce04be8-c92d-5529-be00-80e4d2c0e197"
DiffResults = "163ba53b-c6d8-5494-b064-1a9d43ac40c5"
DocStringExtensions = "ffbed154-4ef7-542d-bbb7-c09d3a79fcae"
ForwardDiff = "f6369f11-7733-5829-9624-2563aa707210"
LinearAlgebra = "37e2e46d-f89d-539d-b4ee-838fcccc9c8e"
NLPModels = "a4795742-8479-5a88-8948-cc11e1c8c1a6"
SimpleUnPack = "ce78b400-467f-4804-87d8-8f486da07d0a"
SparseDiffTools = "47a9eef4-7e08-11e9-0b38-333d64bd3804"

[compat]
<<<<<<< HEAD
DiffResults = "1"
=======
ArgCheck = "2"
>>>>>>> a660bacc
julia = "1.6"

[extras]
NLPModelsTest = "7998695d-6960-4d3a-85c4-e1bceb8cd856"
Percival = "01435c0c-c90d-11e9-3788-63660f8fbccc"
Test = "8dfed614-e22c-5e08-85e1-65c5234f0b40"

[targets]
test = ["Test", "Percival", "NLPModelsTest"]<|MERGE_RESOLUTION|>--- conflicted
+++ resolved
@@ -14,11 +14,8 @@
 SparseDiffTools = "47a9eef4-7e08-11e9-0b38-333d64bd3804"
 
 [compat]
-<<<<<<< HEAD
+ArgCheck = "2"
 DiffResults = "1"
-=======
-ArgCheck = "2"
->>>>>>> a660bacc
 julia = "1.6"
 
 [extras]
